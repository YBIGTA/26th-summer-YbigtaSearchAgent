--- conflicted
+++ resolved
@@ -8,10 +8,6 @@
 from langchain_community.vectorstores import FAISS
 from langchain_openai import ChatOpenAI
 from langchain.chains import ConversationalRetrievalChain
-<<<<<<< HEAD
-=======
-from openai import OpenAI
->>>>>>> 30f5a56f
 import csv
 from datetime import datetime
 import os
@@ -19,7 +15,6 @@
 # --- 설정(Setup) 부분 ---
 load_dotenv()
 
-<<<<<<< HEAD
 # 임베딩 모델은 기존 OpenAI 모델을 그대로 사용합니다. (참고 사항 확인)
 embeddings = OpenAIEmbeddings()
 vectorstore = FAISS.load_local("faiss_index", embeddings, allow_dangerous_deserialization=True)
@@ -28,47 +23,11 @@
 llm = ChatOpenAI(
     model_name="solar-pro2",
     temperature=0,
-=======
-# Upstage API 클라이언트 설정
-upstage_client = OpenAI(
->>>>>>> 30f5a56f
     api_key=os.getenv("UPSTAGE_API_KEY"),
     base_url="https://api.upstage.ai/v1"
 )
 
-<<<<<<< HEAD
 # 최종 RAG 체인을 구성합니다.
-=======
-# 커스텀 Upstage 임베딩 클래스
-class UpstageEmbeddings:
-    def __init__(self, client, model="embedding-query"):
-        self.client = client
-        self.model = model
-    
-    def embed_documents(self, texts: List[str]) -> List[List[float]]:
-        """문서들을 임베딩합니다."""
-        embeddings = []
-        for text in texts:
-            response = self.client.embeddings.create(
-                input=text,
-                model=self.model
-            )
-            embeddings.append(response.data[0].embedding)
-        return embeddings
-    
-    def embed_query(self, text: str) -> List[float]:
-        """쿼리를 임베딩합니다."""
-        response = self.client.embeddings.create(
-            input=text,
-            model=self.model
-        )
-        return response.data[0].embedding
-
-# Upstage 임베딩 인스턴스 생성
-embeddings = UpstageEmbeddings(upstage_client)
-vectorstore = FAISS.load_local("notion_faiss_index", embeddings, allow_dangerous_deserialization=True)
-llm = ChatOpenAI(model_name="gpt-3.5-turbo", temperature=0)
->>>>>>> 30f5a56f
 qa_chain = ConversationalRetrievalChain.from_llm(
     llm=llm,
     retriever=vectorstore.as_retriever()
