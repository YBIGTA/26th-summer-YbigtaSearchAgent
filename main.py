--- conflicted
+++ resolved
@@ -10,12 +10,8 @@
 from langchain.chains import ConversationalRetrievalChain
 import csv
 from datetime import datetime
-<<<<<<< HEAD
 import logging
 from logging.handlers import RotatingFileHandler
-=======
-import os
->>>>>>> f6c88e69
 
 # --- 설정(Setup) 부분 ---
 load_dotenv()
