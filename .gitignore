# 환경 변수 및 설정 파일
.env
.env.local
.env.development.local
.env.test.local
.env.production.local

# Google Drive 인증 파일
gdrive-credentials.json
credentials.json
token.json

# Python
__pycache__/
*.py[cod]
*$py.class
*.so
.Python
build/
develop-eggs/
dist/
downloads/
eggs/
.eggs/
lib/
lib64/
parts/
sdist/
var/
wheels/
share/python-wheels/
*.egg-info/
.installed.cfg
*.egg
MANIFEST

# PyInstaller
*.manifest
*.spec

# Installer logs
pip-log.txt
pip-delete-this-directory.txt

# Unit test / coverage reports
htmlcov/
.tox/
.nox/
.coverage
.coverage.*
.cache
nosetests.xml
coverage.xml
*.cover
*.py,cover
.hypothesis/
.pytest_cache/
cover/

# Virtual environments
.venv/
venv/
ENV/
env/
.venv.bak/
venv.bak/

# Jupyter Notebook
.ipynb_checkpoints
*.ipynb

# IPython
profile_default/
ipython_config.py

# pyenv
.python-version

# pipenv
Pipfile.lock

# PEP 582
__pypackages__/

# Celery stuff
celerybeat-schedule
celerybeat.pid

# SageMath parsed files
*.sage.py

# Environments
.env
.venv
env/
venv/
ENV/
env.bak/
venv.bak/

# Spyder project settings
.spyderproject
.spyproject

# Rope project settings
.ropeproject

# mkdocs documentation
/site

# mypy
.mypy_cache/
.dmypy.json
dmypy.json

# Pyre type checker
.pyre/

# pytype static type analyzer
.pytype/

# Cython debug symbols
cython_debug/

<<<<<<< HEAD
=======


>>>>>>> 30f5a56f
# Docker
.dockerignore

# IDE
.vscode/
.idea/
*.swp
*.swo
*~

# OS
.DS_Store
.DS_Store?
._*
.Spotlight-V100
.Trashes
ehthumbs.db
Thumbs.db

# Logs
*.log
logs/

# Temporary files
*.tmp
*.temp
temp/
tmp/

# Data files (선택적 - 필요에 따라 주석 해제)
# data/
# *.csv
# *.json
# *.xlsx
# *.xls

# Model files (선택적 - 필요에 따라 주석 해제)
# models/
# *.pth
# *.pt
# *.h5
# *.pb

myenv/<|MERGE_RESOLUTION|>--- conflicted
+++ resolved
@@ -122,11 +122,8 @@
 # Cython debug symbols
 cython_debug/
 
-<<<<<<< HEAD
-=======
 
 
->>>>>>> 30f5a56f
 # Docker
 .dockerignore
 
